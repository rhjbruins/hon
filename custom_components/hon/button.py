--- conflicted
+++ resolved
@@ -14,23 +14,7 @@
 _LOGGER = logging.getLogger(__name__)
 
 BUTTONS: dict[str, tuple[ButtonEntityDescription, ...]] = {
-<<<<<<< HEAD
-    "IV": (
-=======
-    "OV": (
-        ButtonEntityDescription(
-            key="startProgram",
-            name="Start Program",
-            icon="mdi:power-cycle",
-        ),
-        ButtonEntityDescription(
-            key="stopProgram",
-            name="Stop Program",
-            icon="mdi:power-off",
-        ),
-    ),
     "IH": (
->>>>>>> 2aa1d3df
         ButtonEntityDescription(
             key="startProgram",
             name="Start Program",
