from __future__ import annotations

import logging

from pyhon import HonConnection
from pyhon.device import HonDevice
from pyhon.parameter import HonParameterFixed

from homeassistant.components.select import SelectEntity, SelectEntityDescription
from homeassistant.config_entries import ConfigEntry
from homeassistant.const import UnitOfTemperature, UnitOfTime, REVOLUTIONS_PER_MINUTE
from homeassistant.core import callback
from homeassistant.helpers.entity import EntityCategory

from .const import DOMAIN
from .hon import HonEntity, HonCoordinator

_LOGGER = logging.getLogger(__name__)

SELECTS = {
    "WM": (
        SelectEntityDescription(
            key="startProgram.spinSpeed",
            name="Spin speed",
            entity_category=EntityCategory.CONFIG,
            icon="mdi:numeric",
            unit_of_measurement=REVOLUTIONS_PER_MINUTE
        ),
        SelectEntityDescription(
            key="startProgram.temp",
            name="Temperature",
            entity_category=EntityCategory.CONFIG,
            icon="mdi:thermometer",
            unit_of_measurement=UnitOfTemperature.CELSIUS
        ),
        SelectEntityDescription(
            key="startProgram.program",
            name="Program",
            entity_category=EntityCategory.CONFIG,
            translation_key="programs"
        ),
    ),
    "TD": (
        SelectEntityDescription(
            key="startProgram.program",
            name="Program",
            entity_category=EntityCategory.CONFIG,
            translation_key="programs"
        ),
        SelectEntityDescription(
            key="startProgram.dryTimeMM",
            name="Time",
            entity_category=EntityCategory.CONFIG,
            icon="mdi:timer",
            unit_of_measurement=UnitOfTime.MINUTES
        ),
    ),
<<<<<<< HEAD
    "OV": (
=======
    "WD": (
>>>>>>> d3dc1b9f
        SelectEntityDescription(
            key="startProgram.program",
            name="Program",
            entity_category=EntityCategory.CONFIG,
<<<<<<< HEAD
        ),

        SelectEntityDescription(
            key="startProgram.preheatStatus",
            name="Preheat",
            entity_category=EntityCategory.CONFIG
        ),

    )
=======
            translation_key="programs"
        ),
    ),
>>>>>>> d3dc1b9f
}


async def async_setup_entry(hass, entry: ConfigEntry, async_add_entities) -> None:
    hon: HonConnection = hass.data[DOMAIN][entry.unique_id]
    coordinators = hass.data[DOMAIN]["coordinators"]
    appliances = []
    for device in hon.devices:
        if device.mac_address in coordinators:
            coordinator = hass.data[DOMAIN]["coordinators"][device.mac_address]
        else:
            coordinator = HonCoordinator(hass, device)
            hass.data[DOMAIN]["coordinators"][device.mac_address] = coordinator
        await coordinator.async_config_entry_first_refresh()

        if descriptions := SELECTS.get(device.appliance_type):
            for description in descriptions:
                if not device.get(description.key):
                    _LOGGER.warning("[%s] Can't setup %s", device.appliance_type, description.key)
                    continue
                appliances.extend([
                    HonSelectEntity(hass, coordinator, entry, device, description)]
                )
    async_add_entities(appliances)


class HonSelectEntity(HonEntity, SelectEntity):
    def __init__(self, hass, coordinator, entry, device: HonDevice, description) -> None:
        super().__init__(hass, entry, coordinator, device)

        self._coordinator = coordinator
        self._device = device
        self.entity_description = description
        self._attr_unique_id = f"{super().unique_id}{description.key}"

        if not isinstance(self._device.settings[description.key], HonParameterFixed):
            self._attr_options: list[str] = device.settings[description.key].values
        else:
            self._attr_options: list[str] = [device.settings[description.key].value]

    @property
    def current_option(self) -> str | None:
        value = self._device.settings[self.entity_description.key].value
        if value is None or value not in self._attr_options:
            return None
        return value

    async def async_select_option(self, option: str) -> None:
        self._device.settings[self.entity_description.key].value = option
        await self.coordinator.async_request_refresh()

    @callback
    def _handle_coordinator_update(self):
        setting = self._device.settings[self.entity_description.key]
        if not isinstance(self._device.settings[self.entity_description.key], HonParameterFixed):
            self._attr_options: list[str] = setting.values
        else:
            self._attr_options = [setting.value]
        self._attr_native_value = setting.value
        self.async_write_ha_state()<|MERGE_RESOLUTION|>--- conflicted
+++ resolved
@@ -55,30 +55,25 @@
             unit_of_measurement=UnitOfTime.MINUTES
         ),
     ),
-<<<<<<< HEAD
-    "OV": (
-=======
     "WD": (
->>>>>>> d3dc1b9f
         SelectEntityDescription(
             key="startProgram.program",
             name="Program",
             entity_category=EntityCategory.CONFIG,
-<<<<<<< HEAD
+            translation_key="programs"
         ),
-
+    "OV": (
+        SelectEntityDescription(
+            key="startProgram.program",
+            name="Program",
+            entity_category=EntityCategory.CONFIG,
+        ),
         SelectEntityDescription(
             key="startProgram.preheatStatus",
             name="Preheat",
             entity_category=EntityCategory.CONFIG
         ),
-
-    )
-=======
-            translation_key="programs"
-        ),
     ),
->>>>>>> d3dc1b9f
 }
 
 
